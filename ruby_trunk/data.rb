--- conflicted
+++ resolved
@@ -96,24 +96,12 @@
     def download_repy
       report _("Downloading REPY file from Technion")
 
-<<<<<<< HEAD
-      puts "REPY URL --------------------"
-      puts REPY_URI
-      puts "REPY URL --------------------"
-
-      open(REPY_URI) do |in_file|
-        open(REPY_Zip,"w") do |out_file|
-          out_file.write in_file.read
-        end
-      end
-=======
       DATA_DIR.mkpath
 
       Tempfile.open("rw") do |tf|
           open(REPY_URI) do |in_file|
               tf.write in_file.read
           end
->>>>>>> ddf3b2c3
 
           tf.seek(0)
 
