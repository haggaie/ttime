--- conflicted
+++ resolved
@@ -32,21 +32,14 @@
       /locale\/[^\/]+\/LC_MESSAGES.*/,
       "locale/")
   end
-<<<<<<< HEAD
-rescue LoadError
+rescue Exception => e
+  puts "WARNING: Could not activate localized UI: #{e}"
+  puts "WARNING: Trace ends at #{e.backtrace[0]}"
   module GetText
     def _ s #:nodoc:
       # No gettext? No problem.
       s
     end
-=======
-rescue Exception => e
-  puts "WARNING: Could not activate localized UI: #{e}"
-  puts "WARNING: Trace ends at #{e.backtrace[0]}"
-  def _ s #:nodoc:
-    # No gettext? No problem.
-    s
->>>>>>> f88d87db
   end
   include GetText
 end